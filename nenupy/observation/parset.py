--- conflicted
+++ resolved
@@ -156,10 +156,6 @@
         self.output = _ParsetProperty()
         self.anabeams = {} # dict of _ParsetProperty
         self.digibeams = {} # dict of _ParsetProperty
-<<<<<<< HEAD
-=======
-        self.txt = ""
->>>>>>> c893ec6d
         self.parset_user = ""
         self.parset = parset
 
@@ -382,16 +378,10 @@
                         }
                     }
                 )
-<<<<<<< HEAD
+
         
         data['parset_user'] = self.parset_user
 
-=======
-                
-        data['txt'] = self.txt
-        data['parset_user'] = self.parset_user
-        
->>>>>>> c893ec6d
         if path_name is not None:
             # Write the JSON file
             json_file_name = basename(self.parset).replace(".parset", ".json")
@@ -494,11 +484,7 @@
                     line = file_object.readline()
         except Exception as e:
             pass
-<<<<<<< HEAD
-
-=======
-                       
->>>>>>> c893ec6d
+
         return
 
 
